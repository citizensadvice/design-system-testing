--- conflicted
+++ resolved
@@ -2,11 +2,5 @@
   %p.cads-heading-small
     There is a problem with
     %span.cads-error-summery__field_count 2 fields
-<<<<<<< HEAD
-  %ul.cads-error-summary__list
-    %li Item 1
-=======
   %ul.cads-list__no-bullet.cads-error-summary__list
-    %li Item 1
-    %li Item 2
->>>>>>> 395edec9
+    %li Item 1