// ============================================================================
// Forms
// ============================================================================

// ============================================================================
// Forms: Form field
// ============================================================================

/** @define form-field */
.cads-form-field {
  display: flex;
  flex-wrap: nowrap;
  flex-direction: row;
  align-items: stretch;
  font-size: 1.125rem;
  line-height: 1.5rem;
  margin-bottom: $cads-spacing-6;

  @include cads-media-breakpoint-down(sm) {
    font-size: 1rem;
  }
}
.cads-form-field__content {
  width: 100%;
}
.cads-form-field__label {
  @extend %cads-h4;

  display: block;
  margin-bottom: $cads-spacing-3;
}
.cads-form-field__hint {
  display: block;
  margin: 0 0 $cads-spacing-3 0;
  color: $cads-language__secondary-text-colour;
}
.cads-form-field__label + .cads-form-field__hint {
  // Reduces visual spacing between label + hint when there is a hint
  margin-top: -$cads-spacing-2;
}
.cads-form-field__error-marker {
  display: none;
}
.cads-form-field__error-message {
  display: none;
  color: $cads-language__warning-colour;
  margin: 0 0 $cads-spacing-3 0;
}

//
// Modifier: optional
//
.cads-form-field--optional {
  .cads-form-field__label::after {
    content: ' (optional)';
    color: $cads-language__secondary-text-colour;
    font-weight: $cads-font-weight__regular;

    // @TODO: Remove when translations changes are merged
    /* stylelint-disable-next-line */
    .cads-lang-cy & {
      content: ' (dewisol)';
    }
  }
}

//
// Modifier: has-error
//
.cads-form-field--has-error {
  .cads-form-field__error-message {
    display: inline-block;
  }

  .cads-form-field__error-marker {
    display: block;
    position: relative;
    padding: 0;
    width: 0;
    border: $cads-border-width-small solid $cads-language__warning-colour;

    &::before {
      content: '';
      display: block;
      position: absolute;
      top: -5px;
      left: -11px;
      width: 22px;
      height: 29px;
      background-color: $cads-palette__white;
      background-image: url("data:image/svg+xml, %3Csvg width='16' height='16' viewBox='0 0 12 12' fill='none' xmlns='http://www.w3.org/2000/svg'%3E%3Cpath d='M11.8125 6C11.8125 9.21087 9.20993 11.8125 6 11.8125C2.79007 11.8125 0.1875 9.21087 0.1875 6C0.1875 2.79101 2.79007 0.1875 6 0.1875C9.20993 0.1875 11.8125 2.79101 11.8125 6ZM6 7.17188C5.40457 7.17188 4.92188 7.65457 4.92188 8.25C4.92188 8.84543 5.40457 9.32812 6 9.32812C6.59543 9.32812 7.07812 8.84543 7.07812 8.25C7.07812 7.65457 6.59543 7.17188 6 7.17188ZM4.97641 3.29658L5.15027 6.48408C5.15841 6.63323 5.28173 6.75 5.4311 6.75H6.5689C6.71827 6.75 6.84159 6.63323 6.84973 6.48408L7.02359 3.29658C7.03238 3.13547 6.9041 3 6.74276 3H5.25722C5.09587 3 4.96762 3.13547 4.97641 3.29658Z' fill='%23df3034'/%3E%3C/svg%3E%0A");
      background-repeat: no-repeat;
      background-position: center;
    }
  }

  .cads-form-field__content {
    padding-left: $cads-spacing-5 !important;
  }
}

// ============================================================================
// Forms: Text inputs
// ============================================================================

/** @define input */
.cads-input {
  @include cads-interactive-element();

  width: 100%;
  // prevent elements with size attributes overflowing on mobile
  max-width: 100%;
  height: $cads-interactive-target-size;
  padding: $cads-spacing-2;
  appearance: none;
}

// Character width modifiers
// Based on https://github.com/alphagov/govuk-frontend/blob/master/src/govuk/components/input/_index.scss#L62-L92
// The ex measurements are based on the number of W's that can fit inside the input
// Extra space is left on the right hand side to allow for the Safari prefill icon

@function cads-character-width($desired-characters) {
  // Linear regression estimation based on visual tests: y = 1.76 + 1.81x
  // e.g. 2 characters desired = 1.76 + (2 * 1.81)
  @return #{1.76 + ($desired-characters * 1.81)}ex;
}

//
// Modifier: ~2 characters wide
//
.cads-input--2ch {
  max-width: cads-character-width(2);
}

//
// Modifier: ~4 characters wide
//
.cads-input--4ch {
  max-width: cads-character-width(4);
}

//
// Modifier: ~8 characters wide
//
.cads-input--8ch {
  max-width: cads-character-width(8);
}

//
// Modifier: ~16 characters wide
//
.cads-input--16ch {
  max-width: cads-character-width(16);
}

/** @define textarea */
.cads-textarea {
  @include cads-interactive-element();

  display: block;
  width: 100%;
  min-height: 40px;
  padding: $cads-spacing-2;
  border-radius: 0;
  -webkit-appearance: none;
  // Limit resizing to vertical
  resize: vertical;
}

// ============================================================================
// Forms: Radio groups
// ============================================================================
// Based on https://github.com/alphagov/govuk-frontend/blob/master/src/govuk/components/radios/_index.scss

$cads-radios-size: 40px;

/** @define radio-group */
.cads-radio-group {
  border: none;
  padding: 0;
  margin: 0;
}
.cads-radio-group__item {
  display: block;
  position: relative;
  min-height: $cads-radios-size;
  margin-bottom: $cads-spacing-4;
  padding-left: $cads-radios-size;
  clear: left;

  &:last-child,
  &:last-of-type {
    margin-bottom: 0;
  }
}

.cads-radio-group__input {
  $input-offset: ($cads-interactive-target-size - $cads-radios-size) / 2;

<<<<<<< HEAD
  cursor: pointer;
  position: absolute;
  z-index: 1;
  top: $input-offset * -1;
  left: $input-offset * -1;
  width: $cads-interactive-target-size;
  height: $cads-interactive-target-size;
  margin: 0;
  opacity: 0;
}
.cads-radio-group__label {
  display: inline-block;
  vertical-align: middle;
  margin-bottom: 0;
  // optically align radio labels with controls
  padding: cads-rem(7px) $cads-spacing-4 $cads-spacing-2;
  cursor: pointer;
  // remove 300ms pause on mobile
  touch-action: manipulation;

  // ( ) Radio ring
  &::before {
    content: '';
    box-sizing: border-box;
    position: absolute;
    top: 0;
    left: 0;
    width: $cads-radios-size;
    height: $cads-radios-size;
    border: $cads-border-width-medium solid $cads-language__input-border-colour;
    border-radius: 50%;
    background: transparent;
  }

  //  •  Radio button
  //
  // We create the 'button' entirely out of 'border' so that they remain
  // 'filled' even when colours are overridden in the browser.
  &::after {
    content: '';
    position: absolute;
    top: $cads-spacing-3;
    left: $cads-spacing-3;
    width: 0;
    height: 0;
    border: $cads-spacing-2 solid currentColor;
    border-radius: 50%;
    opacity: 0;
    background: currentColor;
  }
=======
  display: block;
  margin-bottom: $cads-spacing-3;
}

.cads-form__optional {
  color: $cads-language__secondary-text-colour;
  font-weight: normal;
>>>>>>> 68491c26
}
// Focussed state
.cads-radio-group__input:focus ~ .cads-radio-group__label::before {
  border-color: $cads-language__focus-border-colour;
  // We need to use box-shadow instead of outline as outline does not have a radius
  box-shadow: 0 0 0 $cads-border-width-medium $cads-language__focus-colour;
}
// Selected state
.cads-radio-group__input:focus ~ .cads-radio-group__label::after {
  opacity: 1;
}

//
// Modifier: compact
//
.cads-radio-group--compact {
  .cads-radio-group__item {
    display: inline-block;
    margin-right: $cads-spacing-5;
    margin-bottom: 0;
  }
}<|MERGE_RESOLUTION|>--- conflicted
+++ resolved
@@ -29,6 +29,10 @@
   display: block;
   margin-bottom: $cads-spacing-3;
 }
+.cads-form-field__optional {
+  color: $cads-language__secondary-text-colour;
+  font-weight: normal;
+}
 .cads-form-field__hint {
   display: block;
   margin: 0 0 $cads-spacing-3 0;
@@ -45,23 +49,6 @@
   display: none;
   color: $cads-language__warning-colour;
   margin: 0 0 $cads-spacing-3 0;
-}
-
-//
-// Modifier: optional
-//
-.cads-form-field--optional {
-  .cads-form-field__label::after {
-    content: ' (optional)';
-    color: $cads-language__secondary-text-colour;
-    font-weight: $cads-font-weight__regular;
-
-    // @TODO: Remove when translations changes are merged
-    /* stylelint-disable-next-line */
-    .cads-lang-cy & {
-      content: ' (dewisol)';
-    }
-  }
 }
 
 //
@@ -198,7 +185,6 @@
 .cads-radio-group__input {
   $input-offset: ($cads-interactive-target-size - $cads-radios-size) / 2;
 
-<<<<<<< HEAD
   cursor: pointer;
   position: absolute;
   z-index: 1;
@@ -249,15 +235,6 @@
     opacity: 0;
     background: currentColor;
   }
-=======
-  display: block;
-  margin-bottom: $cads-spacing-3;
-}
-
-.cads-form__optional {
-  color: $cads-language__secondary-text-colour;
-  font-weight: normal;
->>>>>>> 68491c26
 }
 // Focussed state
 .cads-radio-group__input:focus ~ .cads-radio-group__label::before {
