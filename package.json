--- conflicted
+++ resolved
@@ -60,11 +60,7 @@
         "eslint-plugin-prettier": "^3.1.3",
         "fs-extra": "^8.1.0",
         "git-state": "^4.1.0",
-<<<<<<< HEAD
-        "http-server": "^0.12.1",
-=======
         "http-server": "^0.12.3",
->>>>>>> 3dfcf1c9
         "husky": "^4.2.5",
         "inquirer": "^7.1.0",
         "js-beautify": "^1.11.0",
