<<<<<<< HEAD
* NP-138 radio buttons
=======
* Switch to npm from yarn
>>>>>>> 7debf314

## <sub>v0.3.3</sub>

#### _Mar. 5, 2020_

* NP-11: Drop down menu items laid out vertically *bug*
## <sub>v0.3.2</sub>

#### _Mar. 5, 2020_

* NP-11: Fix layout of navigation when used in website
* NP-11: Expose initialisation function with default options

## <sub>v0.3.1</sub>

#### _Mar. 5, 2020_

* NP-91: Amend callout 

## <sub>v0.3.0</sub>

#### _Mar. 4, 2020_

* NP-11: Update navigation with Greedy/Priority+ UI pattern

## <sub>v0.2.0</sub>

#### _Mar. 2, 2020_

* Test release

## <sub>v0.1.1</sub>

#### _Mar. 2, 2020_

* Header updated

## <sub>v0.1.0</sub>

#### _Mar. 2, 2020_

* Add npm release script<|MERGE_RESOLUTION|>--- conflicted
+++ resolved
@@ -1,8 +1,5 @@
-<<<<<<< HEAD
 * NP-138 radio buttons
-=======
 * Switch to npm from yarn
->>>>>>> 7debf314
 
 ## <sub>v0.3.3</sub>
 
