<<<<<<< HEAD
* Switch to npm from yarn
=======
## <sub>v0.3.2</sub>

#### _Mar. 5, 2020_

>>>>>>> 643f73a8
* NP-11: Fix layout of navigation when used in website
* NP-11: Expose initialisation function with default options

## <sub>v0.3.1</sub>

#### _Mar. 5, 2020_

* NP-91: Amend callout 

## <sub>v0.3.0</sub>

#### _Mar. 4, 2020_

* NP-11: Update navigation with Greedy/Priority+ UI pattern

## <sub>v0.2.0</sub>

#### _Mar. 2, 2020_

* Test release

## <sub>v0.1.1</sub>

#### _Mar. 2, 2020_

* Header updated

## <sub>v0.1.0</sub>

#### _Mar. 2, 2020_

* Add npm release script<|MERGE_RESOLUTION|>--- conflicted
+++ resolved
@@ -1,11 +1,9 @@
-<<<<<<< HEAD
 * Switch to npm from yarn
-=======
+
 ## <sub>v0.3.2</sub>
 
 #### _Mar. 5, 2020_
 
->>>>>>> 643f73a8
 * NP-11: Fix layout of navigation when used in website
 * NP-11: Expose initialisation function with default options
 
