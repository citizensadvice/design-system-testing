<<<<<<< HEAD
* NP-575 Grid spacing
=======
## <sub>v1.5.1</sub>

#### _Aug. 4, 2020_

* NP-464 Greedy Nav - co-locate scss to fix webpack compilation error

## <sub>v1.5.0</sub>

#### _Aug. 4, 2020_

>>>>>>> 29f55857
* NP-464 Greedy Nav rewrite using Typescript and Tests

## <sub>v1.4.4</sub>

#### _Jul. 24, 2020_

* NP-590 Bug fix Targeted Content button element

## <sub>v1.4.3</sub>

#### _Jul. 20, 2020_

* NP-581 Font loading

## <sub>v1.4.2</sub>

#### _Jul. 20, 2020_

* NP-581 Font loading

## <sub>v1.4.1</sub>

#### _Jul. 17, 2020_

* NP-580 Fonts not loading

## <sub>v1.4.0</sub>

#### _Jul. 10, 2020_

* NP-557 Dynamic nav links
* NP-525 Contact details

## <sub>v1.3.0</sub>

#### _Jul. 9, 2020_

* NP-523 Callout type changed

## <sub>v1.2.0</sub>

#### _Jul. 7, 2020_

 * NP-521 Tables

## <sub>v1.1.0</sub>

#### _Jul. 1, 2020_

* NP-501 Storybook tweaks and adviser template
* NP-477 Expand all targeted content for adviser
* NP-470 Adviser callout styling
* NP-543 Design tweaks

## <sub>v1.0.0</sub>

#### _Jun. 11, 2020_

* NP-478 Sign in/out header props
* Storybook layout improvements: no toolbar, text link to new tab
* Fix Callout label colour

## <sub>v0.18.1</sub>

#### _Jun. 10, 2020_

* NP-447 Logo cuttoff fix
* NP-445 Header spacing

## <sub>v0.18.0</sub>

#### _Jun. 8, 2020_

* NP-441 Related Content component
* NP-453 Numbered lists positioning

## <sub>v0.17.1</sub>

#### _Jun. 4, 2020_

* NP-439 Grid gutter size
* NP-452 Last breadcrumb not a link

## <sub>v0.17.0</sub>

#### _Jun. 3, 2020_

* NP-446 Search button in header shouldn't have box-shadow on mobile
* NP-444 Website Feedback component: ensure link and icon wrap to new line together
* NP-332 Remove title from callout
* NP-451 Callout background colour

## <sub>v0.16.0</sub>

#### _May. 27, 2020_

* NP-411 Search pagination component

## <sub>v0.15.0</sub>

#### _May. 19, 2020_

* NP-415 Remove footer feedback component

## <sub>v0.14.0</sub>

#### _May. 14, 2020_

* NP-401 Replace symbol hash access syntax for string
* NP-381 Changelog

## <sub>v0.13.1</sub>

#### _May. 13, 2020_

* NP-391 Targetted content layout
* NP-388 Callout type naming
* NP-394 Breadcrumb title field rename

## <sub>v0.13.0</sub>

#### _May. 13, 2020_

* NP-274 Print styles

## <sub>v0.12.1</sub>

#### _May. 11, 2020_

* Bug fix priority-nav import package

## <sub>v0.12.0</sub>

#### _May. 7, 2020_

* NP-352 Targeted content integration
* NP-239 Advice Feedback
* NP-380 Release script update

## <sub>v0.11.0</sub>

#### _May. 5, 2020_

 * NP-350 switch priority-nav to @citizensadvice owned package
 * NP-325 Remove H4 from Contact Details
 * NP-334 Bug Stroke on active links is too heavy
 * NP-333 Error summary component
 * NP-248 Bug: bulleted list default styles
 * NP-238 Callout headings restructure

## <sub>v0.10.0</sub>

#### _Apr. 21, 2020_

* NP-290 Success message
* NP-214 Link benefits to the fully qualified URL of the public website.
* NP-301 Textarea control
* NP-312 Replace em with rem

## <sub>v0.9.0</sub>

#### _Apr. 14, 2020_

* NP-229 Navigation voiceover improvements

## <sub>v0.8.0</sub>

#### _Apr. 9, 2020_

* NP-270 Dynamic notice banner label
* NP-38 Add contact details component

## <sub>v0.7.0</sub>

#### _Apr. 6, 2020_

* NP-237 Website feedback component
* NP-39 Revealable panels

## <sub>v0.6.1</sub>

#### _Apr. 1, 2020_

* Update design of buttons

## <sub>v0.6.0</sub>

#### _Mar. 27, 2020_

* NP-243 Design Updates
* NP-12 Page Review component
* NP-241 Fix the way fonts are referenced
* Use correct option for setting navigation dropdown label

## <sub>v0.5.1</sub>

#### _Mar. 25, 2020_

* NP-217 Fix Greedy Nav tabbing behaviour in IE 11

## <sub>v0.5.0</sub>

#### _Mar. 24, 2020_

* NP-209 HAML story cleanup
* NP-52 Header
* NP-172 Header nav buttons

## <sub>v0.4.1</sub>

#### _Mar. 13, 2020_

* NP-16 Design System Automation Framework
* NP-52 Header

* NP-200, NP-205 Update priority-nav to latest, fixing tabbing and resizing bugs

## <sub>v0.4.0</sub>

#### _Mar. 12, 2020_

* NP-122 Styleguide improvements
* NP-139 Input boxes and textareas
* NP-138 radio buttons
* Switch to npm from yarn
* Logo cleanup
* NP-206 bug fix small radio button style
* NP-185 render HAML stories using Ruby
* NP-208 bug fix radio button stories

## <sub>v0.3.3</sub>

#### _Mar. 5, 2020_

* NP-11: Drop down menu items laid out vertically *bug*

## <sub>v0.3.2</sub>

#### _Mar. 5, 2020_

* NP-11: Fix layout of navigation when used in website
* NP-11: Expose initialisation function with default options

## <sub>v0.3.1</sub>

#### _Mar. 5, 2020_

* NP-91: Amend callout

## <sub>v0.3.0</sub>

#### _Mar. 4, 2020_

* NP-11: Update navigation with Greedy/Priority+ UI pattern

## <sub>v0.2.0</sub>

#### _Mar. 2, 2020_

* Test release

## <sub>v0.1.1</sub>

#### _Mar. 2, 2020_

* Header updated

## <sub>v0.1.0</sub>

#### _Mar. 2, 2020_

* Add npm release script<|MERGE_RESOLUTION|>--- conflicted
+++ resolved
@@ -1,6 +1,5 @@
-<<<<<<< HEAD
 * NP-575 Grid spacing
-=======
+
 ## <sub>v1.5.1</sub>
 
 #### _Aug. 4, 2020_
@@ -11,7 +10,6 @@
 
 #### _Aug. 4, 2020_
 
->>>>>>> 29f55857
 * NP-464 Greedy Nav rewrite using Typescript and Tests
 
 ## <sub>v1.4.4</sub>
