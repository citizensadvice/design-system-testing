<<<<<<< HEAD
* NP-12 Page Review component
=======
## <sub>v0.5.1</sub>

#### _Mar. 25, 2020_

* NP-217 Fix Greedy Nav tabbing behaviour in IE 11
>>>>>>> 5ada64b0

## <sub>v0.5.0</sub>

#### _Mar. 24, 2020_

* NP-209 HAML story cleanup
* NP-52 Header
* NP-172 Header nav buttons

## <sub>v0.4.1</sub>

#### _Mar. 13, 2020_

* NP-16 Design System Automation Framework
* NP-52 Header

* NP-200, NP-205 Update priority-nav to latest, fixing tabbing and resizing bugs

## <sub>v0.4.0</sub>

#### _Mar. 12, 2020_

* NP-122 Styleguide improvements
* NP-139 Input boxes and textareas
* NP-138 radio buttons
* Switch to npm from yarn
* Logo cleanup
* NP-206 bug fix small radio button style
* NP-185 render HAML stories using Ruby
* NP-208 bug fix radio button stories

## <sub>v0.3.3</sub>

#### _Mar. 5, 2020_

* NP-11: Drop down menu items laid out vertically *bug*

## <sub>v0.3.2</sub>

#### _Mar. 5, 2020_

* NP-11: Fix layout of navigation when used in website
* NP-11: Expose initialisation function with default options

## <sub>v0.3.1</sub>

#### _Mar. 5, 2020_

* NP-91: Amend callout 

## <sub>v0.3.0</sub>

#### _Mar. 4, 2020_

* NP-11: Update navigation with Greedy/Priority+ UI pattern

## <sub>v0.2.0</sub>

#### _Mar. 2, 2020_

* Test release

## <sub>v0.1.1</sub>

#### _Mar. 2, 2020_

* Header updated

## <sub>v0.1.0</sub>

#### _Mar. 2, 2020_

* Add npm release script<|MERGE_RESOLUTION|>--- conflicted
+++ resolved
@@ -1,12 +1,10 @@
-<<<<<<< HEAD
 * NP-12 Page Review component
-=======
+
 ## <sub>v0.5.1</sub>
 
 #### _Mar. 25, 2020_
 
 * NP-217 Fix Greedy Nav tabbing behaviour in IE 11
->>>>>>> 5ada64b0
 
 ## <sub>v0.5.0</sub>
 
