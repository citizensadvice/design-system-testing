--- conflicted
+++ resolved
@@ -1,8 +1,5 @@
-<<<<<<< HEAD
+* NP-575 Grid spacing
 * NP-617 Image tag formatting
-=======
-* NP-575 Grid spacing
->>>>>>> 5cfea445
 
 ## <sub>v1.5.1</sub>
 
