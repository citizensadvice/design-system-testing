--- conflicted
+++ resolved
@@ -1,8 +1,5 @@
-<<<<<<< HEAD
 * NP-618 PDF Icons and links
-=======
 * NP-643 Remove support for Scottish Gaelic
->>>>>>> c43a64e0
 
 ## <sub>v1.6.0</sub>
 
