<<<<<<< HEAD
* NP-441 Related Content component
=======
* NP-453 Numbered lists positioning
>>>>>>> 4f92633d

## <sub>v0.17.1</sub>

#### _Jun. 4, 2020_

* NP-439 Grid gutter size
* NP-452 Last breadcrumb not a link

## <sub>v0.17.0</sub>

#### _Jun. 3, 2020_

* NP-446 Search button in header shouldn't have box-shadow on mobile
* NP-444 Website Feedback component: ensure link and icon wrap to new line together
* NP-332 Remove title from callout
* NP-451 Callout background colour

## <sub>v0.16.0</sub>

#### _May. 27, 2020_

* NP-411 Search pagination component

## <sub>v0.15.0</sub>

#### _May. 19, 2020_

* NP-415 Remove footer feedback component

## <sub>v0.14.0</sub>

#### _May. 14, 2020_

* NP-401 Replace symbol hash access syntax for string
* NP-381 Changelog

## <sub>v0.13.1</sub>

#### _May. 13, 2020_

* NP-391 Targetted content layout
* NP-388 Callout type naming
* NP-394 Breadcrumb title field rename

## <sub>v0.13.0</sub>

#### _May. 13, 2020_

* NP-274 Print styles

## <sub>v0.12.1</sub>

#### _May. 11, 2020_

* Bug fix priority-nav import package

## <sub>v0.12.0</sub>

#### _May. 7, 2020_

* NP-352 Targeted content integration
* NP-239 Advice Feedback
* NP-380 Release script update

## <sub>v0.11.0</sub>

#### _May. 5, 2020_

 * NP-350 switch priority-nav to @citizensadvice owned package
 * NP-325 Remove H4 from Contact Details
 * NP-334 Bug Stroke on active links is too heavy
 * NP-333 Error summary component
 * NP-248 Bug: bulleted list default styles
 * NP-238 Callout headings restructure

## <sub>v0.10.0</sub>

#### _Apr. 21, 2020_

* NP-290 Success message
* NP-214 Link benefits to the fully qualified URL of the public website.
* NP-301 Textarea control
* NP-312 Replace em with rem

## <sub>v0.9.0</sub>

#### _Apr. 14, 2020_

* NP-229 Navigation voiceover improvements

## <sub>v0.8.0</sub>

#### _Apr. 9, 2020_

* NP-270 Dynamic notice banner label
* NP-38 Add contact details component

## <sub>v0.7.0</sub>

#### _Apr. 6, 2020_

* NP-237 Website feedback component
* NP-39 Revealable panels

## <sub>v0.6.1</sub>

#### _Apr. 1, 2020_

* Update design of buttons

## <sub>v0.6.0</sub>

#### _Mar. 27, 2020_

* NP-243 Design Updates
* NP-12 Page Review component
* NP-241 Fix the way fonts are referenced
* Use correct option for setting navigation dropdown label

## <sub>v0.5.1</sub>

#### _Mar. 25, 2020_

* NP-217 Fix Greedy Nav tabbing behaviour in IE 11

## <sub>v0.5.0</sub>

#### _Mar. 24, 2020_

* NP-209 HAML story cleanup
* NP-52 Header
* NP-172 Header nav buttons

## <sub>v0.4.1</sub>

#### _Mar. 13, 2020_

* NP-16 Design System Automation Framework
* NP-52 Header

* NP-200, NP-205 Update priority-nav to latest, fixing tabbing and resizing bugs

## <sub>v0.4.0</sub>

#### _Mar. 12, 2020_

* NP-122 Styleguide improvements
* NP-139 Input boxes and textareas
* NP-138 radio buttons
* Switch to npm from yarn
* Logo cleanup
* NP-206 bug fix small radio button style
* NP-185 render HAML stories using Ruby
* NP-208 bug fix radio button stories

## <sub>v0.3.3</sub>

#### _Mar. 5, 2020_

* NP-11: Drop down menu items laid out vertically *bug*

## <sub>v0.3.2</sub>

#### _Mar. 5, 2020_

* NP-11: Fix layout of navigation when used in website
* NP-11: Expose initialisation function with default options

## <sub>v0.3.1</sub>

#### _Mar. 5, 2020_

* NP-91: Amend callout

## <sub>v0.3.0</sub>

#### _Mar. 4, 2020_

* NP-11: Update navigation with Greedy/Priority+ UI pattern

## <sub>v0.2.0</sub>

#### _Mar. 2, 2020_

* Test release

## <sub>v0.1.1</sub>

#### _Mar. 2, 2020_

* Header updated

## <sub>v0.1.0</sub>

#### _Mar. 2, 2020_

* Add npm release script<|MERGE_RESOLUTION|>--- conflicted
+++ resolved
@@ -1,8 +1,5 @@
-<<<<<<< HEAD
 * NP-441 Related Content component
-=======
 * NP-453 Numbered lists positioning
->>>>>>> 4f92633d
 
 ## <sub>v0.17.1</sub>
 
