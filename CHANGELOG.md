--- conflicted
+++ resolved
@@ -1,6 +1,5 @@
-<<<<<<< HEAD
 * NP-38 Add contact details component
-=======
+
 ## <sub>v0.7.0</sub>
 
 #### _Apr. 6, 2020_
@@ -28,7 +27,6 @@
 #### _Mar. 25, 2020_
 
 * NP-217 Fix Greedy Nav tabbing behaviour in IE 11
->>>>>>> 7b8d8cdd
 
 ## <sub>v0.5.0</sub>
 
