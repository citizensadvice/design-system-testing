--- conflicted
+++ resolved
@@ -1,9 +1,6 @@
-<<<<<<< HEAD
 * NP-139 Input boxes and textareas
 * NP-138 radio buttons
-=======
 * Switch to npm from yarn
->>>>>>> 7debf314
 
 ## <sub>v0.3.3</sub>
 
