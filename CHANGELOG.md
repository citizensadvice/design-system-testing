--- conflicted
+++ resolved
@@ -1,6 +1,4 @@
-<<<<<<< HEAD
 * NP-575 Grid spacing
-=======
 * NP-464 Greedy Nav rewrite using Typescript and Tests
 
 ## <sub>v1.4.4</sub>
@@ -26,7 +24,6 @@
 #### _Jul. 17, 2020_
 
 * NP-580 Fonts not loading
->>>>>>> a28d997f
 
 ## <sub>v1.4.0</sub>
 
