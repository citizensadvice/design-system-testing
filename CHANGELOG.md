--- conflicted
+++ resolved
@@ -1,11 +1,8 @@
 * NP-139 Input boxes and textareas
 * NP-138 radio buttons
 * Switch to npm from yarn
-<<<<<<< HEAD
 * Logo cleanup
-=======
 * NP-206 bug fix small radio button style
->>>>>>> fe3622d2
 
 ## <sub>v0.3.3</sub>
 
