--- conflicted
+++ resolved
@@ -1,12 +1,10 @@
-<<<<<<< HEAD
 * NP-139 Input boxes and textareas
-=======
+
 ## <sub>v0.3.1</sub>
 
 #### _Mar. 5, 2020_
 
 * NP-91: Amend callout 
->>>>>>> 5ac4c0a4
 
 ## <sub>v0.3.0</sub>
 
