--- conflicted
+++ resolved
@@ -1,12 +1,7 @@
-<<<<<<< HEAD
 **Bugfixes:**
 
-- Targeted content: Design updates to targeted content button styles
-=======
-**Bugfixes**
-
+- 🎯 Targeted content: Design updates to targeted content button styles
 - 🤕 Header: Search reveal button now has correct focus highlight. (NP-1330)
->>>>>>> 53aef63f
 
 ## <sub>v3.2.0</sub>
 
