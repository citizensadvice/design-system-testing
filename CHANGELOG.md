--- conflicted
+++ resolved
@@ -1,6 +1,4 @@
-<<<<<<< HEAD
 * NP-290 Success message
-=======
 * NP-214 Link benefits to the fully qualified URL of the public website.
 
 ## <sub>v0.9.0</sub>
@@ -13,7 +11,6 @@
 
 #### _Apr. 9, 2020_
 
->>>>>>> 9c6dc794
 * NP-270 Dynamic notice banner label
 * NP-38 Add contact details component
 
