import { withKnobs } from '@storybook/addon-knobs'; // eslint-disable-line
import { withA11y } from '@storybook/addon-a11y'; // eslint-disable-line

// The styles
import './styles.scss';

// HTML components
import Buttons from './components/buttons';
import Callout from './components/callout';

// Storybook section setup
export default {
    title: '3 Markup Components',
    decorators: [withKnobs, withA11y],
    parameters: {
        options: {
            showPanel: true
        },
        a11y: {
            // optional selector which element to inspect
            element: '#a11yComponentToTest',
            // axe-core configurationOptions (https://github.com/dequelabs/axe-core/blob/develop/doc/API.md#parameters-1)
            config: {},
            // axe-core optionsParameter (https://github.com/dequelabs/axe-core/blob/develop/doc/API.md#options-parameter)
            options: {}
        }
    }
};

export const callout = () => Callout();
<<<<<<< HEAD
export const navigation = () => Navigation();
export const buttons = () => Buttons();
=======
export const buttons = () => Buttons();
export const breadcrumbs = () => Breadcrumbs();
>>>>>>> ecc2fec1
<|MERGE_RESOLUTION|>--- conflicted
+++ resolved
@@ -28,10 +28,4 @@
 };
 
 export const callout = () => Callout();
-<<<<<<< HEAD
-export const navigation = () => Navigation();
-export const buttons = () => Buttons();
-=======
-export const buttons = () => Buttons();
-export const breadcrumbs = () => Breadcrumbs();
->>>>>>> ecc2fec1
+export const buttons = () => Buttons();