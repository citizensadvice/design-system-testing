# frozen_string_literal: true

@locals = {
  breadcrumb_links: [
    {
      url: 'https://www.citizensadvice.org.uk/benefits/',
      label: 'Benefits'
    },
    {
      url: 'https://www.citizensadvice.org.uk/benefits/benefits-introduction/',
      label: 'Benefits - introduction'
    },
    {
      url: 'https://www.citizensadvice.org.uk/benefits/benefits-introduction/what-benefits-can-i-get/',
      label: 'Benefit calculators: what benefits can you get'
    }
  ],

  notice: {
<<<<<<< HEAD
    type: 'warning',
    title: 'I am the title',
    body: 'The Body'
=======
    type: 'important',
    title: 'Callout title: Important',
    body: 'The important callout should be used for any important snippet of text that has serious and/or legal implications if the client does not follow the advice.'
>>>>>>> 7b8d8cdd
  },

  root_path: 'root_path',

  sign_in_url: '/sign-in/url',
  search_action_url: '/the/search-action-url',

  notice_banner_content: 'If you’re a Thomas Cook customer and you’re stuck abroad or want to get your money back, get help from the Civil Aviation Authority.',

  radio_group_name: 'radiogroup-1',
  radio_group_label: 'Select an option',
  radio_group_hint: 'There are two options',
  radio_group_options: ['Option 1', 'Option 2'],
<<<<<<< HEAD

  input_name: 'inputABC',
  input_label: 'This is the label for the input',
  input_hint: 'This is the hint for the input',

  contact_details: {
    title: 'Bail for Immigration Detainees',
    body: "<p>Telephone: 01234 567890</p><p>Monday to Thursday 8am to 1pm</p><p>Calls cost a lot of money</p><p><a href='http://link.to.the.website'>Link to the website</a></p>"
=======
  radio_has_error: true,
  radio_error_message: 'Please select an option',

  input_name: 'inputABC',
  input_label: 'This is the label for the input',
  input_hint: 'This is the hint for the input',
  input_has_error: true,
  input_error_message: 'This is an error messsage',

  page_review_date: '21 September 2019',

  targetContent: {
    id: 'target-content-123',
    title: 'If you are a citizen of a country outside the EU, EEA or Switzerland',
    body: '<p>You should apply to the EU Settlement Scheme if both:</p>
<ul class="cads-list__bullet">
<li>you’re in the UK by 31 December 2020</li>
<li>you have family in the UK from the EU, EEA or Switzerland</li>
</ul>
<p>You need to apply to the scheme even if you have a permanent residence card as
it will not be valid after 31 December 2020.</p>
<p><a href="https://www.citizensadvice.org.uk/immigration/staying-in-the-uk-after-brexit/keeping-your-family-in-the-uk-after-brexit/">Check if you can apply to the EU Settlement Scheme</a></p>'
>>>>>>> 7b8d8cdd
  }
}<|MERGE_RESOLUTION|>--- conflicted
+++ resolved
@@ -17,15 +17,9 @@
   ],
 
   notice: {
-<<<<<<< HEAD
-    type: 'warning',
-    title: 'I am the title',
-    body: 'The Body'
-=======
     type: 'important',
     title: 'Callout title: Important',
     body: 'The important callout should be used for any important snippet of text that has serious and/or legal implications if the client does not follow the advice.'
->>>>>>> 7b8d8cdd
   },
 
   root_path: 'root_path',
@@ -39,7 +33,6 @@
   radio_group_label: 'Select an option',
   radio_group_hint: 'There are two options',
   radio_group_options: ['Option 1', 'Option 2'],
-<<<<<<< HEAD
 
   input_name: 'inputABC',
   input_label: 'This is the label for the input',
@@ -48,7 +41,8 @@
   contact_details: {
     title: 'Bail for Immigration Detainees',
     body: "<p>Telephone: 01234 567890</p><p>Monday to Thursday 8am to 1pm</p><p>Calls cost a lot of money</p><p><a href='http://link.to.the.website'>Link to the website</a></p>"
-=======
+  },
+
   radio_has_error: true,
   radio_error_message: 'Please select an option',
 
@@ -71,6 +65,5 @@
 <p>You need to apply to the scheme even if you have a permanent residence card as
 it will not be valid after 31 December 2020.</p>
 <p><a href="https://www.citizensadvice.org.uk/immigration/staying-in-the-uk-after-brexit/keeping-your-family-in-the-uk-after-brexit/">Check if you can apply to the EU Settlement Scheme</a></p>'
->>>>>>> 7b8d8cdd
   }
 }