--- conflicted
+++ resolved
@@ -22,12 +22,7 @@
 import tNoticeBanner from '../haml/_notice_banner.html.haml';
 import tBreadcrumb from '../haml/_breadcrumb.story.html.haml';
 import tRadio from '../haml/_radio_group.story.html.haml';
-<<<<<<< HEAD
-import tRadioSmall from '../haml/_radio_group_small.story.html.haml';
 import tInput from '../haml/_input.story.html.haml';
-=======
-import tInput from '../haml/_input.html.haml';
->>>>>>> bac2093e
 
 // ...then queue in memory partials that are used by other partials
 haml.queueTemplate('logo_clickable', tLogo);
@@ -78,11 +73,6 @@
 export const input = () => renderHamlTemplate('Input', tInput, 'input');
 export const radioGroup = () =>
     renderHamlTemplate('Radio Group', tRadio, 'radio_group');
-<<<<<<< HEAD
-export const radioGroupSmall = () =>
-    renderHamlTemplate('Radio Group Small', tRadioSmall, 'radio_group_small');
-=======
->>>>>>> bac2093e
 export const breadcrumb = () =>
     renderHamlTemplate('Breadcrumbs', tBreadcrumb, 'breadcrumb');
 export const logo = () =>
