--- conflicted
+++ resolved
@@ -31,11 +31,8 @@
 import tTargetedContent from '../haml/_targeted-content.html.haml';
 import tPageReview from '../haml/_page_review.html.haml';
 import tInput from '../haml/_input.html.haml';
-<<<<<<< HEAD
 import tContactDetails from '../haml/_contact_details.html.haml';
-=======
 import tWebsiteFeedback from '../haml/_website_feedback.html.haml';
->>>>>>> 7b8d8cdd
 
 // Haml rendering wrapper for convenience
 function renderHamlTemplate(
@@ -128,10 +125,8 @@
 export const noticeBanner = () =>
     renderHamlTemplate('Notice banner', tNoticeBanner, 'notice_banner');
 export const callout = () => renderHamlTemplate('Callout', tCallout, 'callout');
-<<<<<<< HEAD
 export const contactDetails = () =>
     renderHamlTemplate('Contact details', tContactDetails, 'contact_details');
-=======
 export const websiteFeedback = () =>
     renderHamlTemplate(
         'Website Feedback',
@@ -146,5 +141,4 @@
         null,
         null,
         () => initTargetedContent()
-    );
->>>>>>> 7b8d8cdd
+    );