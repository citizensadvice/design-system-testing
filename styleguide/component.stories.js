--- conflicted
+++ resolved
@@ -145,7 +145,6 @@
         null,
         () => initTargetedContent()
     );
-<<<<<<< HEAD
 export const adviceFeedback = () =>
     renderHamlTemplate(
         'Advice feedback',
@@ -155,8 +154,6 @@
         null,
         () => initAdviceFeedback()
     );
-=======
 
 export const successMessage = () =>
-    renderHamlTemplate('Success Message', tSuccessMessage, 'success_message');
->>>>>>> b49761b7
+    renderHamlTemplate('Success Message', tSuccessMessage, 'success_message');