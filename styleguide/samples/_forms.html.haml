= render partial: "@citizensadvice/design-system/haml/header", local: { alt_language: alt_language }
= render partial: "@citizensadvice/design-system/haml/navigation"
.cads-grid-container
  .cads-grid-row
    .cads-grid-col-12
      = render partial: "@citizensadvice/design-system/haml/breadcrumb", locals: {breadcrumbs: {"breadcrumb_links" => [{"url" => "/link", "title" => "Tables"}]}}
%main.cads-main-content
  .cads-grid-container
    .cads-grid-row
      .cads-grid-col-md-8
        = render partial: "@citizensadvice/design-system/haml/notice_banner"
    .cads-grid-row
      .cads-grid-col-md-8
        %h1 Consumer Query
        %p From 1 April 2019 we are only able to provide general consumer advice to residents of England and Wales. If you are resident in Scotland and have a general consumer enquiry please contact Advice Direct Scotland / 0808 164 6000
<<<<<<< HEAD

=======
>>>>>>> 6bedbeaf
        = render partial: "@citizensadvice/design-system/haml/input", locals: { input: { "name" => "example-input", "label" => "First name or initials" }}

        = render partial: "@citizensadvice/design-system/haml/input", locals: { input: { "name" => "example-input", "label" => "Last name" }}

        = render partial: "@citizensadvice/design-system/haml/textarea", locals: { input: { "name" => "example-textarea", "label" => "Your complaint or enquiry", "hint" => "Please provide details of your complaint or enquiry." }}

        %h2 Purchase details

        = render partial: "@citizensadvice/design-system/haml/radio_group", locals: { radio: { "name" => "example-radio-group", "label" => "Have you paid for goods or services from this trader?", "options" => [{ "value" => "opt1", "label" => "Yes - If yes, answer the below questions" }, { "value" => "opt2", "label" => " No" }] } }

        = render partial: "@citizensadvice/design-system/haml/input", locals: { input: { "name" => "example-input", "label" => "What was the total amount paid for the goods or services?", "hint" => "Enter a value in pounds and pence only e.g. £112.00" }}

        = render partial: "@citizensadvice/design-system/haml/radio_group", locals: { radio: { "name" => "example-radio-group", "label" => "Have you contacted the trader about this complaint? ", "options" => [{ "value" => "opt1", "label" => "Yes - If yes, answer the below questions" }, { "value" => "opt2", "label" => " No" }] } }

        = render partial: "@citizensadvice/design-system/haml/textarea", locals: { input: { "name" => "example-textarea", "label" => "Outline the trader's response to the complaint, if any"}}

        `<p><button type="button" class="cads-button cads-button__primary">Submit complaint</button></p>`

      .cads-grid-col-md-4
        %aside.cads-related-content
          %p.paragraph-s.section-title Related Content
          %h3
            %a{:href=> 'https://www.citizensadvice.org.uk'} Search and navigation tools
          %ul
            %li
              %a{:href=> 'https://www.citizensadvice.org.uk'} Search
            %li
              %a{:href=> 'https://www.citizensadvice.org.uk'} A to Z of advice
            %li
              %a{:href=> 'https://www.citizensadvice.org.uk'} Finding information
            %li
              %a{:href=> 'https://www.citizensadvice.org.uk'} Search for your local Citizens Advice
            %li
              %a{:href=> 'https://www.citizensadvice.org.uk'} Browse our campaign pages
            %li
              %a{:href=> 'https://www.citizensadvice.org.uk'} Browse our research pages
= render partial: "@citizensadvice/design-system/haml/footer"<|MERGE_RESOLUTION|>--- conflicted
+++ resolved
@@ -13,10 +13,7 @@
       .cads-grid-col-md-8
         %h1 Consumer Query
         %p From 1 April 2019 we are only able to provide general consumer advice to residents of England and Wales. If you are resident in Scotland and have a general consumer enquiry please contact Advice Direct Scotland / 0808 164 6000
-<<<<<<< HEAD
-
-=======
->>>>>>> 6bedbeaf
+        
         = render partial: "@citizensadvice/design-system/haml/input", locals: { input: { "name" => "example-input", "label" => "First name or initials" }}
 
         = render partial: "@citizensadvice/design-system/haml/input", locals: { input: { "name" => "example-input", "label" => "Last name" }}
