<h1>Typography</h1>

<h2>Font</h2>

<p>
Our typeface is Open Sans, it's modern, easy to read and available to download for free. We use font weight bold (700) and normal (400) on our websites.
</p>


<h2>Headings</h2>

<h1>Heading 1 &lt;h1> Use this for the main page heading</h1>
<p><a href="javascript:;">Hyperlinks show up like this</a>. Here's some more text.
Nunc nunc dolor, malesuada ut felis vel, mollis auctor turpis.
Curabitur quis diam sed justo cursus ullamcorper. Aenean elementum
tempor neque eu ullamcorper. Cras sit amet vehicula dolor. Aenean
sed tempor neque. Quisque enim risus, faucibus sed fringilla a,
placerat ac ligula. Ut luctus vitae ante eu euismod.
</p>

<h2>Heading 2 &lt;h2> Citizens Advice helps people find a way</h2>
<p><a href="javascript:;">Hyperlinks show up like this</a>. Here's some more text.
Nunc nunc dolor, malesuada ut felis vel, mollis auctor turpis.
Curabitur quis diam sed justo cursus ullamcorper. Aenean elementum
tempor neque eu ullamcorper. Cras sit amet vehicula dolor. Aenean
sed tempor neque. Quisque enim risus, faucibus sed fringilla a,
placerat ac ligula. Ut luctus vitae ante eu euismod.
</p>

<h3>Heading 3 &lt;h3> Citizens Advice helps people find a way</h3>
<p><a href="javascript:;">Hyperlinks show up like this</a>. Here's some more text.
Nunc nunc dolor, malesuada ut felis vel, mollis auctor turpis.
Curabitur quis diam sed justo cursus ullamcorper. Aenean elementum
tempor neque eu ullamcorper. Cras sit amet vehicula dolor. Aenean
sed tempor neque. Quisque enim risus, faucibus sed fringilla a,
placerat ac ligula. Ut luctus vitae ante eu euismod.
</p>

<h4>Heading 4 &lt;h4> Citizens Advice helps people find a way</h4>
<p><a href="javascript:;">Hyperlinks show up like this</a>. Here's some more text.
Nunc nunc dolor, malesuada ut felis vel, mollis auctor turpis.
Curabitur quis diam sed justo cursus ullamcorper. Aenean elementum
tempor neque eu ullamcorper. Cras sit amet vehicula dolor. Aenean
sed tempor neque. Quisque enim risus, faucibus sed fringilla a,
placerat ac ligula. Ut luctus vitae ante eu euismod.
</p>

<h2>Paragraphs</h2>

<h3>Body text</h3>

<p>
This is what text in a paragraph looks like. Here's some more text.
Nunc nunc dolor, malesuada ut felis vel, mollis auctor turpis.
Curabitur quis diam sed justo cursus ullamcorper. Aenean elementum
tempor neque eu ullamcorper. Cras sit amet vehicula dolor. Aenean
sed tempor neque. Quisque enim risus, faucibus sed fringilla a,
placerat ac ligula. Ut luctus vitae ante eu euismod.
</p>

<h3>Small text</h3>

<p class="paragraph-s">This is small text for metadata and some UI components. Your body copy should use the standard 18px font size.</p>

<h2>Links</h2>

<p><a href="javascript:;">Hyperlinks show up like this</a></p>

<h2>Lists</h2>

<ul>
	<li>Item 1</li>
	<li>Item 2</li>
	<li>Item 3</li>
	<li>Item 4</li>
	<li>Item 5</li>
</ul>

<<<<<<< HEAD
<h3>Bullet lists (to do)</h3>

<ul>
	<li>Item 1</li>
	<li>Item 2</li>
	<li>Item 3</li>
	<li>Item 4</li>
	<li>Item 5</li>
</ul>

<h3>Numbered lists</h3>

<ol>
	<li>Item 1</li>
	<li>Item 2</li>
	<li>Item 3</li>
	<li>Item 4</li>
	<li>Item 5</li>
</ol>

----

<h1>Claim compensation if your flight's delayed or cancelled</h1>

<p>You might be able to get compensation under EU law if your flight either:</p>

<ul>
	<li>left from the UK, the European Union (EU), Iceland, Norway or Switzerland</li>
	<li>was with a European airline and landed in the UK, the EU, Norway or Switzerland, no matter where you were flying from</li>
</ul>

<h2>Check what the airline should give you if your flight's delayed</h2>

<p>How long the delay has to be depends on the distance of the flight and the countries it's flying between. You can check the <a href="">flight distance</a> on the WebFlyer website.</p>

<h2>If your flight’s delayed for 5 hours or more</h2>

<p>You don’t have to take the flight if it’s delayed for 5 hours or more. It doesn’t matter whose fault the delay is or the distance of the flight.</p>

<h3>If you don’t take the flight</h3>

<p>Talk to someone from the airline as soon as you decide you don’t want to take the flight.</p>

<h3>If you do take the flight</h3>

<p>You can claim up to €600 in compensation if the delay is the airline’s fault - depending on the distance and destination of your flight, and how late it arrived. It might have been your airline's fault if there was a technical problem, or they overbooked.</p>

<p>
You’re unlikely to get compensation if the delay was because of something outside the airline’s control, like bad weather or a security risk.</p>


<h2>Further help</h2>

<h4>Citizens Advice consumer helpline</h4>
<p>03454 04 05 06</p>
=======
<p class="paragraph-s">This is small text for metadata and some components</p>
>>>>>>> 257dc6cb
<|MERGE_RESOLUTION|>--- conflicted
+++ resolved
@@ -3,47 +3,16 @@
 <h2>Font</h2>
 
 <p>
-Our typeface is Open Sans, it's modern, easy to read and available to download for free. We use font weight bold (700) and normal (400) on our websites.
+Our typeface is Open Sans, it's modern, easy to read and available to download for free. We use font weight bold (700) and normal (400) on our websites. Scroll to the bottom for an example of how all types show
+together.
 </p>
-
 
 <h2>Headings</h2>
 
 <h1>Heading 1 &lt;h1> Use this for the main page heading</h1>
-<p><a href="javascript:;">Hyperlinks show up like this</a>. Here's some more text.
-Nunc nunc dolor, malesuada ut felis vel, mollis auctor turpis.
-Curabitur quis diam sed justo cursus ullamcorper. Aenean elementum
-tempor neque eu ullamcorper. Cras sit amet vehicula dolor. Aenean
-sed tempor neque. Quisque enim risus, faucibus sed fringilla a,
-placerat ac ligula. Ut luctus vitae ante eu euismod.
-</p>
-
 <h2>Heading 2 &lt;h2> Citizens Advice helps people find a way</h2>
-<p><a href="javascript:;">Hyperlinks show up like this</a>. Here's some more text.
-Nunc nunc dolor, malesuada ut felis vel, mollis auctor turpis.
-Curabitur quis diam sed justo cursus ullamcorper. Aenean elementum
-tempor neque eu ullamcorper. Cras sit amet vehicula dolor. Aenean
-sed tempor neque. Quisque enim risus, faucibus sed fringilla a,
-placerat ac ligula. Ut luctus vitae ante eu euismod.
-</p>
-
 <h3>Heading 3 &lt;h3> Citizens Advice helps people find a way</h3>
-<p><a href="javascript:;">Hyperlinks show up like this</a>. Here's some more text.
-Nunc nunc dolor, malesuada ut felis vel, mollis auctor turpis.
-Curabitur quis diam sed justo cursus ullamcorper. Aenean elementum
-tempor neque eu ullamcorper. Cras sit amet vehicula dolor. Aenean
-sed tempor neque. Quisque enim risus, faucibus sed fringilla a,
-placerat ac ligula. Ut luctus vitae ante eu euismod.
-</p>
-
 <h4>Heading 4 &lt;h4> Citizens Advice helps people find a way</h4>
-<p><a href="javascript:;">Hyperlinks show up like this</a>. Here's some more text.
-Nunc nunc dolor, malesuada ut felis vel, mollis auctor turpis.
-Curabitur quis diam sed justo cursus ullamcorper. Aenean elementum
-tempor neque eu ullamcorper. Cras sit amet vehicula dolor. Aenean
-sed tempor neque. Quisque enim risus, faucibus sed fringilla a,
-placerat ac ligula. Ut luctus vitae ante eu euismod.
-</p>
 
 <h2>Paragraphs</h2>
 
@@ -66,17 +35,6 @@
 
 <p><a href="javascript:;">Hyperlinks show up like this</a></p>
 
-<h2>Lists</h2>
-
-<ul>
-	<li>Item 1</li>
-	<li>Item 2</li>
-	<li>Item 3</li>
-	<li>Item 4</li>
-	<li>Item 5</li>
-</ul>
-
-<<<<<<< HEAD
 <h3>Bullet lists (to do)</h3>
 
 <ul>
@@ -132,6 +90,4 @@
 
 <h4>Citizens Advice consumer helpline</h4>
 <p>03454 04 05 06</p>
-=======
-<p class="paragraph-s">This is small text for metadata and some components</p>
->>>>>>> 257dc6cb
+<p class="paragraph-s">This is small text for metadata and some components</p>