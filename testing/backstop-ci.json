--- conflicted
+++ resolved
@@ -272,7 +272,6 @@
 			"cookiePath": "backstop_data/engine_scripts/cookies.json",
 			"url": "http://ca-styleguide.test:6006/iframe.html?id=3-components--navigation",
             "referenceUrl": "http://ca-styleguide.test:6006/iframe.html?id=3-components--navigation",
-<<<<<<< HEAD
 			"readyEvent": "",
 			"readySelector": "#a11yComponentToTest",
 			"delay": 500,
@@ -314,27 +313,6 @@
 				}
 			]
 		},
-=======
-            "readyEvent": "",
-            "readySelector": "#a11yComponentToTest",
-            "delay": 0,
-            "hideSelectors": [],
-            "removeSelectors": [
-                ".cads-styleguide__breakpoint-label",
-                ".cads-styleguide__language-label"
-            ],
-            "hoverSelector": "",
-            "clickSelector": "",
-            "postInteractionWait": 0,
-            "selectors": [
-                "#a11yComponentToTest"
-            ],
-            "selectorExpansion": true,
-            "expect": 0,
-            "misMatchThreshold": 0.1,
-            "requireSameDimensions": true
-        },
->>>>>>> 938e6ce7
         {
             "label": "3_Components_NOTICE_BANNER",
             "cookiePath": "backstop_data/engine_scripts/cookies.json",
